--- conflicted
+++ resolved
@@ -67,15 +67,11 @@
 		debian/luksformat.8
 	$(MAKE)
 	# cannot depend on libraries in /usr !
+	# link dynamically, LP #62751
 	gcc lib/.libs/*.o src/*.o luks/.libs/*.o -o src/cryptsetup.static \
-<<<<<<< HEAD
 		-lpopt -ldevmapper -luuid -lgcrypt -lgpg-error
-	gcc debian/askpass.c -o debian/askpass
-=======
-		-lpopt -ldevmapper -luuid /usr/lib/libgcrypt.a /usr/lib/libgpg-error.a
 	gcc -Wall -pedantic -std=c99 debian/askpass.c -o debian/askpass
 	gcc -Wall -pedantic -std=c99 debian/passdev.c -o debian/scripts/passdev
->>>>>>> 521159a9
 	touch $@
 
 clean: unpatch
@@ -83,15 +79,9 @@
 	dh_testroot
 	if test -f Makefile; then $(MAKE) clean; fi
 	if test -f config.mess; then rm -f `cat config.mess`; fi
-<<<<<<< HEAD
-	rm -f debian/crypttab.5 debian/crypttab.5.xml debian/luksformat.8
-	rm -f debian/cryptdisks_start.8 debian/cryptdisks_start.8.xml
-	rm -f debian/cryptdisks_stop.8 debian/cryptdisks_stop.8.xml
-=======
 	rm -f debian/luksformat.8
 	rm -f debian/doc/*.[0-9] debian/doc/variables.xml
 	rm -f debian/scripts/passdev
->>>>>>> 521159a9
 	rm -f debian/askpass
 	rm -f config.mess
 	rm -rf autom4te.cache 
@@ -146,11 +136,7 @@
 	dh_installexamples -a debian/scripts/gen-ssl-key debian/scripts/gen-old-ssl-key debian/usbcrypto.udev
 	dh_installinit -a --no-start --name=cryptdisks-early --update-rcd-params="start 26 S . start 59 0 6 ."
 	dh_installinit -a --no-start --name=cryptdisks --update-rcd-params="start 28 S . start 48 0 6 ."
-<<<<<<< HEAD
-	dh_installman -a debian/crypttab.5 debian/luksformat.8 debian/cryptdisks_start.8 debian/cryptdisks_stop.8
-=======
 	dh_installman -a debian/doc/crypttab.5 debian/doc/cryptdisks_start.8 debian/doc/cryptdisks_stop.8 debian/luksformat.8
->>>>>>> 521159a9
 	cp -a $(CURDIR)/debian/cryptsetup/etc $(CURDIR)/debian/cryptsetup-udeb/
 	cp -a $(CURDIR)/debian/cryptsetup/lib $(CURDIR)/debian/cryptsetup-udeb/
 	cp -a $(CURDIR)/debian/cryptsetup/sbin $(CURDIR)/debian/cryptsetup-udeb/
