#!/usr/bin/make -f

# Uncomment this to turn on verbose mode.
#export DH_VERBOSE=1

DEB_VERSION := $(strip $(shell LC_ALL=C dpkg-parsechangelog          |          \
                               egrep '^Version:' | head -n1 | cut -f2 -d ' '    ))
DEB_DATE    := $(strip $(shell LC_ALL=C dpkg-parsechangelog          |          \
                               egrep '^Date:'    | head -n1 | cut -f2- -d ' ' | \
                               LC_ALL=C date --file=- +%F                       ))

# These are used for cross-compiling and for saving the configure script
# from having to guess our platform (since we know it already)
export DEB_HOST_GNU_TYPE  ?= $(shell dpkg-architecture -qDEB_HOST_GNU_TYPE)
export DEB_BUILD_GNU_TYPE ?= $(shell dpkg-architecture -qDEB_BUILD_GNU_TYPE)

ifeq ($(DEB_BUILD_GNU_TYPE), $(DEB_HOST_GNU_TYPE))
  confflags += --build $(DEB_HOST_GNU_TYPE)
else
  confflags += --build $(DEB_BUILD_GNU_TYPE) --host $(DEB_HOST_GNU_TYPE)
endif

CFLAGS = -Wall -g
MANPAGES = debian/doc/cryptdisks_start.8 debian/doc/cryptdisks_stop.8 debian/doc/crypttab.5

ifneq (,$(findstring noopt,$(DEB_BUILD_OPTIONS)))
	CFLAGS += -O0
else
	CFLAGS += -O2
endif
ifeq (,$(findstring nostrip,$(DEB_BUILD_OPTIONS)))
	INSTALL_PROGRAM += -s
endif
ifneq (,$(filter parallel=%,$(DEB_BUILD_OPTIONS)))
	NUMJOBS = $(patsubst parallel=%,%,$(filter parallel=%,$(DEB_BUILD_OPTIONS)))
	MAKEFLAGS += -j$(NUMJOBS)
endif

# Include quilt stuff.
include /usr/share/quilt/quilt.make

configure: configure-stamp
configure-stamp: $(QUILT_STAMPFN)
	dh_testdir
	find -xtype f ! -name manifest > manifest
	# mini autogen.sh
	rm -f ltmain.sh
	cp /usr/share/libtool/ltmain.sh ltmain.sh
	libtoolize --force --copy
	aclocal-1.9
	autoheader
	automake-1.9 --add-missing --gnu
	autoconf
	CFLAGS="$(CFLAGS)" ./configure $(confflags) \
		--prefix=/usr \
		--sbindir=/sbin \
		--mandir=/usr/share/man
		#--enable-static \
	find -xtype f > manifest.new
	diff manifest manifest.new | grep '>' | cut -b3- > config.mess
	touch $@

$(MANPAGES):
	dh_testdir
	sed 's/VERSION/$(DEB_VERSION)/;s/DATE/$(DEB_DATE)/' \
		debian/doc/variables.xml.in > debian/doc/variables.xml
<<<<<<< HEAD
	xsltproc --nonet --xinclude -o debian/doc/				\
=======
	xsltproc --nonet --xinclude -o debian/doc/					\
>>>>>>> 4392567b
		/usr/share/xml/docbook/stylesheet/nwalsh/manpages/docbook.xsl	\
		debian/doc/manpages.xml

build: build-stamp
build-stamp: configure-stamp $(MANPAGES)
	dh_testdir
	pod2man --section=8 --center="Administrative commands" --release="" debian/scripts/luksformat \
		debian/luksformat.8
	$(MAKE)
	# cannot depend on libraries in /usr !
	# link dynamically, LP #62751
	gcc lib/.libs/*.o src/*.o luks/.libs/*.o -o src/cryptsetup.static \
		-lpopt -ldevmapper -luuid -lgcrypt -lgpg-error
	gcc -Wall -pedantic -std=c99 debian/askpass.c -o debian/askpass
	gcc -Wall -pedantic -std=c99 debian/passdev.c -o debian/scripts/passdev
	touch $@

clean: unpatch
	dh_testdir
	dh_testroot
	if test -f Makefile; then $(MAKE) clean; fi
	if test -f config.mess; then rm -f `cat config.mess`; fi
	rm -f debian/luksformat.8
	# don't clean manpages since we are shipping them preprocessed
	# rm -f debian/doc/*.[0-9] debian/doc/variables.xml
	rm -f debian/scripts/passdev
	rm -f debian/askpass
	rm -f config.mess
	rm -rf autom4te.cache 
	rm -f src/cryptsetup.static
	dh_clean configure-stamp build-stamp install-stamp

install: install-stamp
install-stamp: build-stamp
	dh_testdir
	dh_testroot
	dh_clean
	dh_installdirs
	mkdir -p $(CURDIR)/debian/cryptsetup-udeb/
	$(MAKE) DESTDIR=$(CURDIR)/debian/cryptsetup install
	cp src/cryptsetup.static $(CURDIR)/debian/cryptsetup/sbin/cryptsetup
	install -m 0644 debian/cryptdisks.functions $(CURDIR)/debian/cryptsetup/lib/cryptsetup/
	install -m 0755 debian/checks/* $(CURDIR)/debian/cryptsetup/lib/cryptsetup/checks/
	install -m 0755 debian/scripts/luksformat $(CURDIR)/debian/cryptsetup/usr/sbin/
	install -m 0755 debian/scripts/cryptdisks_start $(CURDIR)/debian/cryptsetup/usr/sbin/
	install -m 0755 debian/scripts/cryptdisks_stop $(CURDIR)/debian/cryptsetup/usr/sbin/
	install -m 0755 debian/scripts/decrypt_* $(CURDIR)/debian/cryptsetup/lib/cryptsetup/scripts/
	install -m 0755 debian/scripts/passdev $(CURDIR)/debian/cryptsetup/lib/cryptsetup/scripts/
	install -m 0755 debian/initramfs/cryptpassdev-hook \
		$(CURDIR)/debian/cryptsetup/usr/share/initramfs-tools/hooks/cryptpassdev
	install -m 0755 debian/initramfs/cryptroot-hook \
		$(CURDIR)/debian/cryptsetup/usr/share/initramfs-tools/hooks/cryptroot
	install -m 0755 debian/initramfs/cryptroot-script \
		$(CURDIR)/debian/cryptsetup/usr/share/initramfs-tools/scripts/local-top/cryptroot
	install -m 0644 debian/initramfs/cryptroot-conf \
		$(CURDIR)/debian/cryptsetup/usr/share/initramfs-tools/conf-hooks.d/cryptsetup
	install -m 0755 debian/initramfs/cryptopenct-hook \
		$(CURDIR)/debian/cryptsetup/usr/share/initramfs-tools/hooks/cryptopenct
	install -m 0755 debian/initramfs/cryptopensc-hook \
		$(CURDIR)/debian/cryptsetup/usr/share/initramfs-tools/hooks/cryptopensc
	install -m 0755 debian/initramfs/cryptopensc-script-local-top \
		$(CURDIR)/debian/cryptsetup/usr/share/initramfs-tools/scripts/local-top/cryptopensc
	install -m 0755 debian/initramfs/cryptopensc-script-local-bottom \
		$(CURDIR)/debian/cryptsetup/usr/share/initramfs-tools/scripts/local-bottom/cryptopensc
	install -m 0644 debian/bash_completion $(CURDIR)/debian/cryptsetup/etc/bash_completion.d/cryptsetup
	install -m 0755 debian/askpass $(CURDIR)/debian/cryptsetup/lib/cryptsetup/askpass
	rmdir $(CURDIR)/debian/cryptsetup/usr/lib/cryptsetup
	touch $@

binary-indep: build install
# We have nothing to do by default.

binary-arch: build install
	dh_testdir
	dh_testroot
	dh_installchangelogs -a ChangeLog
	dh_installdocs -a
	dh_installexamples -a debian/scripts/gen-ssl-key
	dh_installinit -a --no-start --name=cryptdisks-early --update-rcd-params="start 26 S . start 59 0 6 ."
	dh_installinit -a --no-start --name=cryptdisks --update-rcd-params="start 28 S . start 48 0 6 ."
	dh_installman -a debian/doc/crypttab.5 debian/doc/cryptdisks_start.8 debian/doc/cryptdisks_stop.8 debian/luksformat.8
	cp -a $(CURDIR)/debian/cryptsetup/etc $(CURDIR)/debian/cryptsetup-udeb/
	cp -a $(CURDIR)/debian/cryptsetup/lib $(CURDIR)/debian/cryptsetup-udeb/
	cp -a $(CURDIR)/debian/cryptsetup/sbin $(CURDIR)/debian/cryptsetup-udeb/
	# Get rid of libcryptsetup.so since it has no stable API.
	# We instead statically link the relevant code
	# into the cryptsetup executable, so the .so is not needed.
	rm -rf $(CURDIR)/debian/cryptsetup/usr/lib
	dh_strip -a
	dh_compress -a
	dh_fixperms -a
	dh_makeshlibs -a
	dh_installdeb -a
	dh_shlibdeps -a
	dh_gencontrol -a
	dh_md5sums -a
	dh_builddeb -a

binary: binary-indep binary-arch
.PHONY: configure build clean install binary-indep binary-arch binary patch unpatch<|MERGE_RESOLUTION|>--- conflicted
+++ resolved
@@ -64,11 +64,7 @@
 	dh_testdir
 	sed 's/VERSION/$(DEB_VERSION)/;s/DATE/$(DEB_DATE)/' \
 		debian/doc/variables.xml.in > debian/doc/variables.xml
-<<<<<<< HEAD
-	xsltproc --nonet --xinclude -o debian/doc/				\
-=======
 	xsltproc --nonet --xinclude -o debian/doc/					\
->>>>>>> 4392567b
 		/usr/share/xml/docbook/stylesheet/nwalsh/manpages/docbook.xsl	\
 		debian/doc/manpages.xml
 
