--- conflicted
+++ resolved
@@ -32,12 +32,7 @@
 parse_opts () {
 	local opts opt IFS PARAM VALUE
 
-<<<<<<< HEAD
-	# bugfix: support comments in lines not starting with an #
-	# https://bugs.launchpad.net/bugs/185380
-=======
 	# Strip comments - https://bugs.launchpad.net/bugs/185380
->>>>>>> 4392567b
 	opts=$(echo -n $1 | sed 's/ *#.*//')
 	LOUD=""
 	PARAMS=""
@@ -255,13 +250,8 @@
 	OMODE=$(ls -l "$key" | sed 's/[[:space:]].*//;s/^.\{7\}//')
 	GMODE=$(ls -l "$key" | sed 's/[[:space:]].*//;s/^.\{4\}\(.\{3\}\).*/\1/')
 	GROUP=$(ls -l "$key" | sed 's/^.\{11\}[^[:space:]]* [^[:space:]]* \([^[:space:]]*\).*/\1/')
-<<<<<<< HEAD
-	# bugfix: make regex work if keyfile has extended attributes, https://launchpad.net/bugs/231339
-	OWNER=$( ls -l "$key" | sed 's/^.\{10\}[+]\?.[^[:space:]]* \([^[:space:]]*\).*/\1/')
-=======
 	# regex needs to work if keyfile has xattrs - https://launchpad.net/bugs/231339
 	OWNER=$(ls -l "$key" | sed 's/^.\{10\}[+]\?.[^[:space:]]* \([^[:space:]]*\).*/\1/')
->>>>>>> 4392567b
 
 	# LUKS requires a persistent key, /dev/*random is not supported
 	if [ "$USELUKS" = "yes" ] && [ "$key" != "${key%random}" ]; then
@@ -330,21 +320,7 @@
 			if cryptsetup $PARAMS luksOpen "$src" "$dst"; then
 				break
 			fi
-<<<<<<< HEAD
-			tried=$(( $tried + 1 ))
-		done
-	else
-		# stop usplash on user input. LP #62751
-		if [ -x /sbin/usplash_write -a -p /dev/.initramfs/usplash_outfifo ]; then
-			/sbin/usplash_write "QUIT"
-			# saftey sleep !
-			sleep 1
-		fi
-		cryptsetup $PARAMS luksOpen "$src" "$dst" <&1 || tried="$TRIES"
-	fi
-=======
-		fi
->>>>>>> 4392567b
+		fi
 
 		tried=$(( $tried + 1 ))
 		if [ "$tried" -ge "$TRIES" ]; then
